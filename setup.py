--- conflicted
+++ resolved
@@ -4,11 +4,7 @@
     # Application name:
     name="getgfs",
     # Version number (initial):
-<<<<<<< HEAD
-    version="0.0.3",
-=======
-    version="0.0.1",
->>>>>>> 5e6b0f6f
+    version="0.0.4",
     # Application author details:
     author="Jago Strong-Wright",
     author_email="jagoosw@protonmail.com",
